--- conflicted
+++ resolved
@@ -62,10 +62,7 @@
           python -m pip install --upgrade pip poetry
           poetry config virtualenvs.create false --local
           poetry install -E docs
-<<<<<<< HEAD
-=======
           pip install mkdocs-version
->>>>>>> df97816e
 
       - name: Build
         run: |
