--- conflicted
+++ resolved
@@ -1,11 +1,7 @@
 {
     "_meta": {
         "hash": {
-<<<<<<< HEAD
-            "sha256": "58c4f1a1bd7bb75ecfecb070c88ab7b0e0b0d779ce0ca036505111e0a1ab4c32"
-=======
             "sha256": "741ed7504c77659e3030942e778f113ee9c9432b3f6eab5f4962ccd0b11bc389"
->>>>>>> d9a8552f
         },
         "pipfile-spec": 6,
         "requires": {
@@ -112,38 +108,17 @@
         },
         "starlette": {
             "hashes": [
-<<<<<<< HEAD
-                "sha256:e41ef52e711a82ef95c195674e5d8d41c75c6b1d6f5a275637eedd4cc2150a7f"
-            ],
-            "index": "pypi",
-            "version": "==0.12.10"
-        },
-        "urllib3": {
-            "hashes": [
-                "sha256:3de946ffbed6e6746608990594d08faac602528ac7015ac28d33cee6a45b7398",
-                "sha256:9a107b99a5393caf59c7aa3c1249c16e6879447533d0887f4336dde834c7be86"
-            ],
-            "version": "==1.25.6"
+                "sha256:6bd414152d40d000ccbf6aa40ed89718b40868366a0f69fb83034f416303acef"
+            ],
+            "index": "pypi",
+            "version": "==0.13.0"
         },
         "uvicorn": {
             "hashes": [
-                "sha256:33c7cfcf71450d2170c9a4c4c7559767329040a36b159e3889554132e4b89457"
-            ],
-            "index": "pypi",
-            "version": "==0.9.1"
-=======
-                "sha256:6bd414152d40d000ccbf6aa40ed89718b40868366a0f69fb83034f416303acef"
-            ],
-            "index": "pypi",
-            "version": "==0.13.0"
-        },
-        "uvicorn": {
-            "hashes": [
                 "sha256:f4c34642618449f55e2bab8c6b22ff7615b520d2e7e23275be2ca894254327a3"
             ],
             "index": "pypi",
             "version": "==0.10.8"
->>>>>>> d9a8552f
         },
         "watchdog": {
             "hashes": [
@@ -154,21 +129,6 @@
         },
         "websockets": {
             "hashes": [
-<<<<<<< HEAD
-                "sha256:049e694abe33f8a1d99969fee7bfc0ae6761f7fd5f297c58ea933b27dd6805f2",
-                "sha256:73ce69217e4655783ec72ce11c151053fcbd5b837cc39de7999e19605182e28a",
-                "sha256:83e63aa73331b9ca21af61df8f115fb5fbcba3f281bee650a4ad16a40cd1ef15",
-                "sha256:882a7266fa867a2ebb2c0baaa0f9159cabf131cf18c1b4270d79ad42f9208dc5",
-                "sha256:8c77f7d182a6ea2a9d09c2612059f3ad859a90243e899617137ee3f6b7f2b584",
-                "sha256:8d7a20a2f97f1e98c765651d9fb9437201a9ccc2c70e94b0270f1c5ef29667a3",
-                "sha256:a7affaeffbc5d55681934c16bb6b8fc82bb75b175e7fd4dcca798c938bde8dda",
-                "sha256:c82e286555f839846ef4f0fdd6910769a577952e1e26aa8ee7a6f45f040e3c2b",
-                "sha256:e906128532a14b9d264a43eb48f9b3080d53a9bda819ab45bf56b8039dc606ac",
-                "sha256:e9102043a81cdc8b7c8032ff4bce39f6229e4ac39cb2010946c912eeb84e2cb6",
-                "sha256:f5cb2683367e32da6a256b60929a3af9c29c212b5091cf5bace9358d03011bf5"
-            ],
-            "version": "==8.0.2"
-=======
                 "sha256:0e4fb4de42701340bd2353bb2eee45314651caa6ccee80dbd5f5d5978888fed5",
                 "sha256:1d3f1bf059d04a4e0eb4985a887d49195e15ebabc42364f4eb564b1d065793f5",
                 "sha256:20891f0dddade307ffddf593c733a3fdb6b83e6f9eef85908113e628fa5a8308",
@@ -193,7 +153,6 @@
                 "sha256:f8a7bff6e8664afc4e6c28b983845c5bc14965030e3fb98789734d416af77c4b"
             ],
             "version": "==8.1"
->>>>>>> d9a8552f
         }
     },
     "develop": {
@@ -206,17 +165,10 @@
         },
         "astroid": {
             "hashes": [
-<<<<<<< HEAD
-                "sha256:09a3fba616519311f1af8a461f804b68f0370e100c9264a035aa7846d7852e33",
-                "sha256:5a79c9b4bd6c4be777424593f957c996e20beb5f74e0bc332f47713c6f675efe"
-            ],
-            "version": "==2.3.2"
-=======
                 "sha256:71ea07f44df9568a75d0f354c49143a4575d90645e9fead6dfb52c26a85ed13a",
                 "sha256:840947ebfa8b58f318d42301cf8c0a20fd794a33b61cc4638e28e9e61ba32f42"
             ],
             "version": "==2.3.3"
->>>>>>> d9a8552f
         },
         "atomicwrites": {
             "hashes": [
@@ -442,19 +394,11 @@
         },
         "pylint": {
             "hashes": [
-<<<<<<< HEAD
-                "sha256:7b76045426c650d2b0f02fc47c14d7934d17898779da95288a74c2a7ec440702",
-                "sha256:856476331f3e26598017290fd65bebe81c960e806776f324093a46b76fb2d1c0"
-            ],
-            "index": "pypi",
-            "version": "==2.4.3"
-=======
                 "sha256:3db5468ad013380e987410a8d6956226963aed94ecb5f9d3a28acca6d9ac36cd",
                 "sha256:886e6afc935ea2590b462664b161ca9a5e40168ea99e5300935f6591ad467df4"
             ],
             "index": "pypi",
             "version": "==2.4.4"
->>>>>>> d9a8552f
         },
         "pymdown-extensions": {
             "hashes": [
@@ -534,11 +478,7 @@
                 "sha256:229f81c57791a41d65e399fc06bf0848bab550a9dfd5ed66df18ce5f05e73d5c",
                 "sha256:235682dd292d5899d361a811df37e04a8828a5b1da3115886b73cf81ebc9100e"
             ],
-<<<<<<< HEAD
-            "version": "==1.12"
-=======
             "version": "==0.10.0"
->>>>>>> d9a8552f
         },
         "tornado": {
             "hashes": [
